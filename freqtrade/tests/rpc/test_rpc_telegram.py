# pragma pylint: disable=protected-access, unused-argument, invalid-name
# pragma pylint: disable=too-many-lines, too-many-arguments

"""
Unit test file for rpc/telegram.py
"""

import re
from copy import deepcopy
from datetime import datetime
from random import randint
from unittest.mock import MagicMock

from sqlalchemy import create_engine
from telegram import Update, Message, Chat
from telegram.error import NetworkError

from freqtrade import __version__
from freqtrade.freqtradebot import FreqtradeBot
from freqtrade.persistence import Trade
from freqtrade.rpc.telegram import Telegram
from freqtrade.rpc.telegram import authorized_only
from freqtrade.state import State
from freqtrade.tests.conftest import get_patched_freqtradebot, log_has
from freqtrade.tests.test_freqtradebot import patch_get_signal, patch_coinmarketcap


class DummyCls(Telegram):
    """
    Dummy class for testing the Telegram @authorized_only decorator
    """
    def __init__(self, freqtrade) -> None:
        super().__init__(freqtrade)
        self.state = {'called': False}

    @authorized_only
    def dummy_handler(self, *args, **kwargs) -> None:
        """
        Fake method that only change the state of the object
        """
        self.state['called'] = True

    @authorized_only
    def dummy_exception(self, *args, **kwargs) -> None:
        """
        Fake method that throw an exception
        """
        raise Exception('test')


def test__init__(default_conf, mocker) -> None:
    """
    Test __init__() method
    """
    mocker.patch('freqtrade.rpc.telegram.Updater', MagicMock())
    mocker.patch('freqtrade.rpc.telegram.Telegram._init', MagicMock())

    telegram = Telegram(get_patched_freqtradebot(mocker, default_conf))
    assert telegram._updater is None
    assert telegram._config == default_conf


def test_init(default_conf, mocker, caplog) -> None:
    """
    Test _init() method
    """
    start_polling = MagicMock()
    mocker.patch('freqtrade.rpc.telegram.Updater', MagicMock(return_value=start_polling))

    Telegram(get_patched_freqtradebot(mocker, default_conf))
    assert start_polling.call_count == 0

    # number of handles registered
    assert start_polling.dispatcher.add_handler.call_count == 11
    assert start_polling.start_polling.call_count == 1

    message_str = "rpc.telegram is listening for following commands: [['status'], ['profit'], " \
                  "['balance'], ['start'], ['stop'], ['forcesell'], ['performance'], ['daily'], " \
                  "['count'], ['help'], ['version']]"

    assert log_has(message_str, caplog.record_tuples)


def test_init_disabled(default_conf, mocker, caplog) -> None:
    """
    Test _init() method when Telegram is disabled
    """
    conf = deepcopy(default_conf)
    conf['telegram']['enabled'] = False
    Telegram(get_patched_freqtradebot(mocker, conf))

    message_str = "rpc.telegram is listening for following commands: [['status'], ['profit'], " \
                  "['balance'], ['start'], ['stop'], ['forcesell'], ['performance'], ['daily'], " \
                  "['count'], ['help'], ['version']]"

    assert not log_has(message_str, caplog.record_tuples)


def test_cleanup(default_conf, mocker) -> None:
    """
    Test cleanup() method
    """
    updater_mock = MagicMock()
    updater_mock.stop = MagicMock()
    mocker.patch('freqtrade.rpc.telegram.Updater', updater_mock)

    # not enabled
    conf = deepcopy(default_conf)
    conf['telegram']['enabled'] = False
    telegram = Telegram(get_patched_freqtradebot(mocker, conf))
    telegram.cleanup()
    assert telegram._updater is None
    assert updater_mock.call_count == 0
    assert not hasattr(telegram._updater, 'stop')
    assert updater_mock.stop.call_count == 0

    # enabled
    conf['telegram']['enabled'] = True
    telegram = Telegram(get_patched_freqtradebot(mocker, conf))
    telegram.cleanup()
    assert telegram._updater.stop.call_count == 1


def test_is_enabled(default_conf, mocker) -> None:
    """
    Test is_enabled() method
    """
    mocker.patch('freqtrade.rpc.telegram.Updater', MagicMock())

    telegram = Telegram(get_patched_freqtradebot(mocker, default_conf))
    assert telegram.is_enabled()


def test_is_not_enabled(default_conf, mocker) -> None:
    """
    Test is_enabled() method
    """
    conf = deepcopy(default_conf)
    conf['telegram']['enabled'] = False
    telegram = Telegram(get_patched_freqtradebot(mocker, conf))

    assert not telegram.is_enabled()


def test_authorized_only(default_conf, mocker, caplog) -> None:
    """
    Test authorized_only() method when we are authorized
    """
    patch_get_signal(mocker, (True, False))
    patch_coinmarketcap(mocker)
    mocker.patch('freqtrade.freqtradebot.exchange.init', MagicMock())

    chat = Chat(0, 0)
    update = Update(randint(1, 100))
    update.message = Message(randint(1, 100), 0, datetime.utcnow(), chat)

    conf = deepcopy(default_conf)
    conf['telegram']['enabled'] = False
    dummy = DummyCls(FreqtradeBot(conf, create_engine('sqlite://')))
    dummy.dummy_handler(bot=MagicMock(), update=update)
    assert dummy.state['called'] is True
    assert log_has(
        'Executing handler: dummy_handler for chat_id: 0',
        caplog.record_tuples
    )
    assert not log_has(
        'Rejected unauthorized message from: 0',
        caplog.record_tuples
    )
    assert not log_has(
        'Exception occurred within Telegram module',
        caplog.record_tuples
    )


def test_authorized_only_unauthorized(default_conf, mocker, caplog) -> None:
    """
    Test authorized_only() method when we are unauthorized
    """
    patch_get_signal(mocker, (True, False))
    patch_coinmarketcap(mocker)
    mocker.patch('freqtrade.freqtradebot.exchange.init', MagicMock())

    chat = Chat(0xdeadbeef, 0)
    update = Update(randint(1, 100))
    update.message = Message(randint(1, 100), 0, datetime.utcnow(), chat)

    conf = deepcopy(default_conf)
    conf['telegram']['enabled'] = False
    dummy = DummyCls(FreqtradeBot(conf, create_engine('sqlite://')))
    dummy.dummy_handler(bot=MagicMock(), update=update)
    assert dummy.state['called'] is False
    assert not log_has(
        'Executing handler: dummy_handler for chat_id: 3735928559',
        caplog.record_tuples
    )
    assert log_has(
        'Rejected unauthorized message from: 3735928559',
        caplog.record_tuples
    )
    assert not log_has(
        'Exception occurred within Telegram module',
        caplog.record_tuples
    )


def test_authorized_only_exception(default_conf, mocker, caplog) -> None:
    """
    Test authorized_only() method when an exception is thrown
    """
    patch_get_signal(mocker, (True, False))
    patch_coinmarketcap(mocker)
    mocker.patch('freqtrade.freqtradebot.exchange.init', MagicMock())

    update = Update(randint(1, 100))
    update.message = Message(randint(1, 100), 0, datetime.utcnow(), Chat(0, 0))

    conf = deepcopy(default_conf)
    conf['telegram']['enabled'] = False
    dummy = DummyCls(FreqtradeBot(conf, create_engine('sqlite://')))
    dummy.dummy_exception(bot=MagicMock(), update=update)
    assert dummy.state['called'] is False
    assert not log_has(
        'Executing handler: dummy_handler for chat_id: 0',
        caplog.record_tuples
    )
    assert not log_has(
        'Rejected unauthorized message from: 0',
        caplog.record_tuples
    )
    assert log_has(
        'Exception occurred within Telegram module',
        caplog.record_tuples
    )


<<<<<<< HEAD
def test_status(default_conf, update, fee, mocker, ticker) -> None:
=======
def test_status(default_conf, update, mocker, fee, ticker) -> None:
>>>>>>> 23e989d3
    """
    Test _status() method
    """
    update.message.chat.id = 123
    conf = deepcopy(default_conf)
    conf['telegram']['enabled'] = False
    conf['telegram']['chat_id'] = 123

    patch_get_signal(mocker, (True, False))
    patch_coinmarketcap(mocker)
    mocker.patch.multiple(
        'freqtrade.freqtradebot.exchange',
        validate_pairs=MagicMock(),
        get_ticker=ticker,
        get_pair_detail_url=MagicMock(),
<<<<<<< HEAD
        get_fee=fee
=======
        get_fee=fee,
>>>>>>> 23e989d3
    )
    msg_mock = MagicMock()
    status_table = MagicMock()
    mocker.patch.multiple(
        'freqtrade.rpc.telegram.Telegram',
        _init=MagicMock(),
        rpc_trade_status=MagicMock(return_value=(False, [1, 2, 3])),
        _status_table=status_table,
        send_msg=msg_mock
    )
    mocker.patch('freqtrade.freqtradebot.RPCManager', MagicMock())

    freqtradebot = FreqtradeBot(conf, create_engine('sqlite://'))
    telegram = Telegram(freqtradebot)

    # Create some test data
    for _ in range(3):
        freqtradebot.create_trade()

    telegram._status(bot=MagicMock(), update=update)
    assert msg_mock.call_count == 3

    update.message.text = MagicMock()
    update.message.text.replace = MagicMock(return_value='table 2 3')
    telegram._status(bot=MagicMock(), update=update)
    assert status_table.call_count == 1


def test_status_handle(default_conf, update, ticker, fee, mocker) -> None:
    """
    Test _status() method
    """
    patch_get_signal(mocker, (True, False))
    patch_coinmarketcap(mocker)
    mocker.patch.multiple(
        'freqtrade.freqtradebot.exchange',
        validate_pairs=MagicMock(),
        get_ticker=ticker,
        get_fee=fee,
    )
    msg_mock = MagicMock()
    status_table = MagicMock()
    mocker.patch.multiple(
        'freqtrade.rpc.telegram.Telegram',
        _init=MagicMock(),
        _status_table=status_table,
        send_msg=msg_mock
    )
    mocker.patch('freqtrade.freqtradebot.RPCManager', MagicMock())

    freqtradebot = FreqtradeBot(default_conf, create_engine('sqlite://'))
    telegram = Telegram(freqtradebot)

    freqtradebot.state = State.STOPPED
    telegram._status(bot=MagicMock(), update=update)
    assert msg_mock.call_count == 1
    assert 'trader is not running' in msg_mock.call_args_list[0][0][0]
    msg_mock.reset_mock()

    freqtradebot.state = State.RUNNING
    telegram._status(bot=MagicMock(), update=update)
    assert msg_mock.call_count == 1
    assert 'no active trade' in msg_mock.call_args_list[0][0][0]
    msg_mock.reset_mock()

    # Create some test data
    freqtradebot.create_trade()
    # Trigger status while we have a fulfilled order for the open trade
    telegram._status(bot=MagicMock(), update=update)

    assert msg_mock.call_count == 1
    assert '[ETH/BTC]' in msg_mock.call_args_list[0][0][0]


def test_status_table_handle(default_conf, update, ticker, fee, mocker) -> None:
    """
    Test _status_table() method
    """
    patch_get_signal(mocker, (True, False))
    patch_coinmarketcap(mocker)
    mocker.patch.multiple(
        'freqtrade.freqtradebot.exchange',
        validate_pairs=MagicMock(),
        get_ticker=ticker,
        buy=MagicMock(return_value={'id': 'mocked_order_id'}),
        get_fee=fee,
    )
    msg_mock = MagicMock()
    mocker.patch.multiple(
        'freqtrade.rpc.telegram.Telegram',
        _init=MagicMock(),
        send_msg=msg_mock
    )
    mocker.patch('freqtrade.freqtradebot.RPCManager', MagicMock())

    conf = deepcopy(default_conf)
    conf['stake_amount'] = 15.0
    freqtradebot = FreqtradeBot(conf, create_engine('sqlite://'))
    telegram = Telegram(freqtradebot)

    freqtradebot.state = State.STOPPED
    telegram._status_table(bot=MagicMock(), update=update)
    assert msg_mock.call_count == 1
    assert 'trader is not running' in msg_mock.call_args_list[0][0][0]
    msg_mock.reset_mock()

    freqtradebot.state = State.RUNNING
    telegram._status_table(bot=MagicMock(), update=update)
    assert msg_mock.call_count == 1
    assert 'no active order' in msg_mock.call_args_list[0][0][0]
    msg_mock.reset_mock()

    # Create some test data
    freqtradebot.create_trade()

    telegram._status_table(bot=MagicMock(), update=update)

    text = re.sub('</?pre>', '', msg_mock.call_args_list[-1][0][0])
    line = text.split("\n")
    fields = re.sub('[ ]+', ' ', line[2].strip()).split(' ')

    assert int(fields[0]) == 1
    assert fields[1] == 'ETH/BTC'
    assert msg_mock.call_count == 1


def test_daily_handle(default_conf, update, ticker, limit_buy_order, fee,
                      limit_sell_order, mocker) -> None:
    """
    Test _daily() method
    """
    patch_get_signal(mocker, (True, False))
    patch_coinmarketcap(mocker, value={'price_usd': 15000.0})
    mocker.patch(
        'freqtrade.fiat_convert.CryptoToFiatConverter._find_price',
        return_value=15000.0
    )
    mocker.patch.multiple(
        'freqtrade.freqtradebot.exchange',
        validate_pairs=MagicMock(),
        get_ticker=ticker,
        get_fee=fee
    )
    msg_mock = MagicMock()
    mocker.patch.multiple(
        'freqtrade.rpc.telegram.Telegram',
        _init=MagicMock(),
        send_msg=msg_mock
    )
    mocker.patch('freqtrade.freqtradebot.RPCManager', MagicMock())

    freqtradebot = FreqtradeBot(default_conf, create_engine('sqlite://'))
    telegram = Telegram(freqtradebot)

    # Create some test data
    freqtradebot.create_trade()
    trade = Trade.query.first()
    assert trade

    # Simulate fulfilled LIMIT_BUY order for trade
    trade.update(limit_buy_order)

    # Simulate fulfilled LIMIT_SELL order for trade
    trade.update(limit_sell_order)

    trade.close_date = datetime.utcnow()
    trade.is_open = False

    # Try valid data
    update.message.text = '/daily 2'
    telegram._daily(bot=MagicMock(), update=update)
    assert msg_mock.call_count == 1
    assert 'Daily' in msg_mock.call_args_list[0][0][0]
    assert str(datetime.utcnow().date()) in msg_mock.call_args_list[0][0][0]
    assert str('  0.00006217 BTC') in msg_mock.call_args_list[0][0][0]
    assert str('  0.933 USD') in msg_mock.call_args_list[0][0][0]
    assert str('  1 trade') in msg_mock.call_args_list[0][0][0]
    assert str('  0 trade') in msg_mock.call_args_list[0][0][0]

    # Reset msg_mock
    msg_mock.reset_mock()
    # Add two other trades
    freqtradebot.create_trade()
    freqtradebot.create_trade()

    trades = Trade.query.all()
    for trade in trades:
        trade.update(limit_buy_order)
        trade.update(limit_sell_order)
        trade.close_date = datetime.utcnow()
        trade.is_open = False

    update.message.text = '/daily 1'

    telegram._daily(bot=MagicMock(), update=update)
    assert str('  0.00018651 BTC') in msg_mock.call_args_list[0][0][0]
    assert str('  2.798 USD') in msg_mock.call_args_list[0][0][0]
    assert str('  3 trades') in msg_mock.call_args_list[0][0][0]


def test_daily_wrong_input(default_conf, update, ticker, mocker) -> None:
    """
    Test _daily() method
    """
    patch_get_signal(mocker, (True, False))
    patch_coinmarketcap(mocker, value={'price_usd': 15000.0})
    mocker.patch.multiple(
        'freqtrade.freqtradebot.exchange',
        validate_pairs=MagicMock(),
        get_ticker=ticker
    )
    msg_mock = MagicMock()
    mocker.patch.multiple(
        'freqtrade.rpc.telegram.Telegram',
        _init=MagicMock(),
        send_msg=msg_mock
    )
    mocker.patch('freqtrade.freqtradebot.RPCManager', MagicMock())

    freqtradebot = FreqtradeBot(default_conf, create_engine('sqlite://'))
    telegram = Telegram(freqtradebot)

    # Try invalid data
    msg_mock.reset_mock()
    freqtradebot.state = State.RUNNING
    update.message.text = '/daily -2'
    telegram._daily(bot=MagicMock(), update=update)
    assert msg_mock.call_count == 1
    assert 'must be an integer greater than 0' in msg_mock.call_args_list[0][0][0]

    # Try invalid data
    msg_mock.reset_mock()
    freqtradebot.state = State.RUNNING
    update.message.text = '/daily today'
    telegram._daily(bot=MagicMock(), update=update)
    assert str('Daily Profit over the last 7 days') in msg_mock.call_args_list[0][0][0]


def test_profit_handle(default_conf, update, ticker, ticker_sell_up, fee,
                       limit_buy_order, limit_sell_order, mocker) -> None:
    """
    Test _profit() method
    """
    patch_get_signal(mocker, (True, False))
    patch_coinmarketcap(mocker, value={'price_usd': 15000.0})
    mocker.patch('freqtrade.fiat_convert.CryptoToFiatConverter._find_price', return_value=15000.0)
    mocker.patch.multiple(
        'freqtrade.freqtradebot.exchange',
        validate_pairs=MagicMock(),
        get_ticker=ticker,
        get_fee=fee
    )
    msg_mock = MagicMock()
    mocker.patch.multiple(
        'freqtrade.rpc.telegram.Telegram',
        _init=MagicMock(),
        send_msg=msg_mock
    )
    mocker.patch('freqtrade.freqtradebot.RPCManager', MagicMock())

    freqtradebot = FreqtradeBot(default_conf, create_engine('sqlite://'))
    telegram = Telegram(freqtradebot)

    telegram._profit(bot=MagicMock(), update=update)
    assert msg_mock.call_count == 1
    assert 'no closed trade' in msg_mock.call_args_list[0][0][0]
    msg_mock.reset_mock()

    # Create some test data
    freqtradebot.create_trade()
    trade = Trade.query.first()

    # Simulate fulfilled LIMIT_BUY order for trade
    trade.update(limit_buy_order)

    telegram._profit(bot=MagicMock(), update=update)
    assert msg_mock.call_count == 1
    assert 'no closed trade' in msg_mock.call_args_list[-1][0][0]
    msg_mock.reset_mock()

    # Update the ticker with a market going up
    mocker.patch('freqtrade.freqtradebot.exchange.get_ticker', ticker_sell_up)
    trade.update(limit_sell_order)

    trade.close_date = datetime.utcnow()
    trade.is_open = False

    telegram._profit(bot=MagicMock(), update=update)
    assert msg_mock.call_count == 1
    assert '*ROI:* Close trades' in msg_mock.call_args_list[-1][0][0]
    assert '∙ `0.00006217 BTC (6.20%)`' in msg_mock.call_args_list[-1][0][0]
    assert '∙ `0.933 USD`' in msg_mock.call_args_list[-1][0][0]
    assert '*ROI:* All trades' in msg_mock.call_args_list[-1][0][0]
    assert '∙ `0.00006217 BTC (6.20%)`' in msg_mock.call_args_list[-1][0][0]
    assert '∙ `0.933 USD`' in msg_mock.call_args_list[-1][0][0]

    assert '*Best Performing:* `ETH/BTC: 6.20%`' in msg_mock.call_args_list[-1][0][0]


def test_telegram_balance_handle(default_conf, update, mocker) -> None:
    """
    Test _balance() method
    """
    mock_balance = [
        {
            'Currency': 'BTC',
            'Balance': 10.0,
            'Available': 12.0,
            'Pending': 0.0,
            'CryptoAddress': 'XXXX',
        },
        {
            'Currency': 'ETH',
            'Balance': 0.0,
            'Available': 0.0,
            'Pending': 0.0,
            'CryptoAddress': 'XXXX',
        },
        {
            'Currency': 'USDT',
            'Balance': 10000.0,
            'Available': 0.0,
            'Pending': 0.0,
            'CryptoAddress': 'XXXX',
        },
        {
            'Currency': 'LTC',
            'Balance': 10.0,
            'Available': 10.0,
            'Pending': 0.0,
            'CryptoAddress': 'XXXX',
        }
    ]

    def mock_ticker(symbol, refresh):
        """
        Mock Bittrex.get_ticker() response
        """
        if symbol == 'BTC/USDT':
            return {
                'bid': 10000.00,
                'ask': 10000.00,
                'last': 10000.00,
            }

        return {
            'bid': 0.1,
            'ask': 0.1,
            'last': 0.1,
        }

    patch_get_signal(mocker, (True, False))
    patch_coinmarketcap(mocker, value={'price_usd': 15000.0})
    mocker.patch('freqtrade.freqtradebot.exchange.init', MagicMock())
    mocker.patch('freqtrade.freqtradebot.exchange.get_balances', return_value=mock_balance)
    mocker.patch('freqtrade.freqtradebot.exchange.get_ticker', side_effect=mock_ticker)

    msg_mock = MagicMock()
    mocker.patch.multiple(
        'freqtrade.rpc.telegram.Telegram',
        _init=MagicMock(),
        send_msg=msg_mock
    )

    freqtradebot = FreqtradeBot(default_conf, create_engine('sqlite://'))
    telegram = Telegram(freqtradebot)

    telegram._balance(bot=MagicMock(), update=update)
    result = msg_mock.call_args_list[0][0][0]
    assert msg_mock.call_count == 1
    assert '*Currency*: BTC' in result
    assert '*Currency*: ETH' not in result
    assert '*Currency*: USDT' in result
    assert 'Balance' in result
    assert 'Est. BTC' in result
    assert '*BTC*:  12.00000000' in result


def test_zero_balance_handle(default_conf, update, mocker) -> None:
    """
    Test _balance() method when the Exchange platform returns nothing
    """
    patch_get_signal(mocker, (True, False))
    patch_coinmarketcap(mocker, value={'price_usd': 15000.0})
    mocker.patch('freqtrade.freqtradebot.exchange.init', MagicMock())
    mocker.patch('freqtrade.freqtradebot.exchange.get_balances', return_value=[])

    msg_mock = MagicMock()
    mocker.patch.multiple(
        'freqtrade.rpc.telegram.Telegram',
        _init=MagicMock(),
        send_msg=msg_mock
    )

    freqtradebot = FreqtradeBot(default_conf, create_engine('sqlite://'))
    telegram = Telegram(freqtradebot)

    telegram._balance(bot=MagicMock(), update=update)
    result = msg_mock.call_args_list[0][0][0]
    assert msg_mock.call_count == 1
    assert '`All balances are zero.`' in result


def test_start_handle(default_conf, update, mocker) -> None:
    """
    Test _start() method
    """
    patch_coinmarketcap(mocker)
    mocker.patch('freqtrade.freqtradebot.exchange.init', MagicMock())
    msg_mock = MagicMock()
    mocker.patch.multiple(
        'freqtrade.rpc.telegram.Telegram',
        _init=MagicMock(),
        send_msg=msg_mock
    )
    mocker.patch('freqtrade.freqtradebot.RPCManager', MagicMock())

    freqtradebot = FreqtradeBot(default_conf, create_engine('sqlite://'))
    telegram = Telegram(freqtradebot)

    freqtradebot.state = State.STOPPED
    assert freqtradebot.state == State.STOPPED
    telegram._start(bot=MagicMock(), update=update)
    assert freqtradebot.state == State.RUNNING
    assert msg_mock.call_count == 0


def test_start_handle_already_running(default_conf, update, mocker) -> None:
    """
    Test _start() method
    """
    patch_coinmarketcap(mocker)
    mocker.patch('freqtrade.freqtradebot.exchange.init', MagicMock())
    msg_mock = MagicMock()
    mocker.patch.multiple(
        'freqtrade.rpc.telegram.Telegram',
        _init=MagicMock(),
        send_msg=msg_mock
    )
    mocker.patch('freqtrade.freqtradebot.RPCManager', MagicMock())

    freqtradebot = FreqtradeBot(default_conf, create_engine('sqlite://'))
    telegram = Telegram(freqtradebot)

    freqtradebot.state = State.RUNNING
    assert freqtradebot.state == State.RUNNING
    telegram._start(bot=MagicMock(), update=update)
    assert freqtradebot.state == State.RUNNING
    assert msg_mock.call_count == 1
    assert 'already running' in msg_mock.call_args_list[0][0][0]


def test_stop_handle(default_conf, update, mocker) -> None:
    """
    Test _stop() method
    """
    patch_coinmarketcap(mocker)
    mocker.patch('freqtrade.freqtradebot.exchange.init', MagicMock())
    msg_mock = MagicMock()
    mocker.patch.multiple(
        'freqtrade.rpc.telegram.Telegram',
        _init=MagicMock(),
        send_msg=msg_mock
    )
    mocker.patch('freqtrade.freqtradebot.RPCManager', MagicMock())

    freqtradebot = FreqtradeBot(default_conf, create_engine('sqlite://'))
    telegram = Telegram(freqtradebot)

    freqtradebot.state = State.RUNNING
    assert freqtradebot.state == State.RUNNING
    telegram._stop(bot=MagicMock(), update=update)
    assert freqtradebot.state == State.STOPPED
    assert msg_mock.call_count == 1
    assert 'Stopping trader' in msg_mock.call_args_list[0][0][0]


def test_stop_handle_already_stopped(default_conf, update, mocker) -> None:
    """
    Test _stop() method
    """
    patch_coinmarketcap(mocker)
    mocker.patch('freqtrade.freqtradebot.exchange.init', MagicMock())
    msg_mock = MagicMock()
    mocker.patch.multiple(
        'freqtrade.rpc.telegram.Telegram',
        _init=MagicMock(),
        send_msg=msg_mock
    )
    mocker.patch('freqtrade.freqtradebot.RPCManager', MagicMock())

    freqtradebot = FreqtradeBot(default_conf, create_engine('sqlite://'))
    telegram = Telegram(freqtradebot)

    freqtradebot.state = State.STOPPED
    assert freqtradebot.state == State.STOPPED
    telegram._stop(bot=MagicMock(), update=update)
    assert freqtradebot.state == State.STOPPED
    assert msg_mock.call_count == 1
    assert 'already stopped' in msg_mock.call_args_list[0][0][0]


def test_forcesell_handle(default_conf, update, ticker, fee, ticker_sell_up, mocker) -> None:
    """
    Test _forcesell() method
    """
    patch_get_signal(mocker, (True, False))
    patch_coinmarketcap(mocker, value={'price_usd': 15000.0})
    mocker.patch('freqtrade.fiat_convert.CryptoToFiatConverter._find_price', return_value=15000.0)
    rpc_mock = mocker.patch('freqtrade.rpc.telegram.Telegram.send_msg', MagicMock())
    mocker.patch('freqtrade.rpc.telegram.Telegram._init', MagicMock())
    mocker.patch.multiple(
        'freqtrade.freqtradebot.exchange',
        validate_pairs=MagicMock(),
        get_ticker=ticker,
        get_fee=fee
    )

    freqtradebot = FreqtradeBot(default_conf, create_engine('sqlite://'))
    telegram = Telegram(freqtradebot)

    # Create some test data
    freqtradebot.create_trade()

    trade = Trade.query.first()
    assert trade

    # Increase the price and sell it
    mocker.patch('freqtrade.freqtradebot.exchange.get_ticker', ticker_sell_up)

    update.message.text = '/forcesell 1'
    telegram._forcesell(bot=MagicMock(), update=update)

    assert rpc_mock.call_count == 2
    assert 'Selling' in rpc_mock.call_args_list[-1][0][0]
    assert '[ETH/BTC]' in rpc_mock.call_args_list[-1][0][0]
    assert 'Amount' in rpc_mock.call_args_list[-1][0][0]
    assert '0.00001172' in rpc_mock.call_args_list[-1][0][0]
    assert 'profit: 6.11%, 0.00006126' in rpc_mock.call_args_list[-1][0][0]
    assert '0.919 USD' in rpc_mock.call_args_list[-1][0][0]


def test_forcesell_down_handle(default_conf, update, ticker, fee, ticker_sell_down, mocker) -> None:
    """
    Test _forcesell() method
    """
    patch_get_signal(mocker, (True, False))
    patch_coinmarketcap(mocker, value={'price_usd': 15000.0})
    mocker.patch('freqtrade.fiat_convert.CryptoToFiatConverter._find_price', return_value=15000.0)
    rpc_mock = mocker.patch('freqtrade.rpc.telegram.Telegram.send_msg', MagicMock())
    mocker.patch('freqtrade.rpc.telegram.Telegram._init', MagicMock())
    mocker.patch.multiple(
        'freqtrade.freqtradebot.exchange',
        validate_pairs=MagicMock(),
        get_ticker=ticker,
        get_fee=fee
    )

    freqtradebot = FreqtradeBot(default_conf, create_engine('sqlite://'))
    telegram = Telegram(freqtradebot)

    # Create some test data
    freqtradebot.create_trade()

    # Decrease the price and sell it
    mocker.patch.multiple(
        'freqtrade.freqtradebot.exchange',
        validate_pairs=MagicMock(),
        get_ticker=ticker_sell_down
    )

    trade = Trade.query.first()
    assert trade

    update.message.text = '/forcesell 1'
    telegram._forcesell(bot=MagicMock(), update=update)

    assert rpc_mock.call_count == 2
    assert 'Selling' in rpc_mock.call_args_list[-1][0][0]
    assert '[ETH/BTC]' in rpc_mock.call_args_list[-1][0][0]
    assert 'Amount' in rpc_mock.call_args_list[-1][0][0]
    assert '0.00001044' in rpc_mock.call_args_list[-1][0][0]
    assert 'loss: -5.48%, -0.00005492' in rpc_mock.call_args_list[-1][0][0]
    assert '-0.824 USD' in rpc_mock.call_args_list[-1][0][0]


def test_forcesell_all_handle(default_conf, update, ticker, fee, mocker) -> None:
    """
    Test _forcesell() method
    """
    patch_get_signal(mocker, (True, False))
    patch_coinmarketcap(mocker, value={'price_usd': 15000.0})
    mocker.patch('freqtrade.fiat_convert.CryptoToFiatConverter._find_price', return_value=15000.0)
    rpc_mock = mocker.patch('freqtrade.rpc.telegram.Telegram.send_msg', MagicMock())
    mocker.patch('freqtrade.rpc.telegram.Telegram._init', MagicMock())
    mocker.patch('freqtrade.exchange.get_pair_detail_url', MagicMock())
    mocker.patch.multiple(
        'freqtrade.freqtradebot.exchange',
        validate_pairs=MagicMock(),
        get_ticker=ticker,
        get_fee=fee
    )

    freqtradebot = FreqtradeBot(default_conf, create_engine('sqlite://'))
    telegram = Telegram(freqtradebot)

    # Create some test data
    for _ in range(4):
        freqtradebot.create_trade()
    rpc_mock.reset_mock()

    update.message.text = '/forcesell all'
    telegram._forcesell(bot=MagicMock(), update=update)

    assert rpc_mock.call_count == 4
    for args in rpc_mock.call_args_list:
        assert '0.00001098' in args[0][0]
        assert 'loss: -0.59%, -0.00000591 BTC' in args[0][0]
        assert '-0.089 USD' in args[0][0]


def test_forcesell_handle_invalid(default_conf, update, mocker) -> None:
    """
    Test _forcesell() method
    """
    patch_get_signal(mocker, (True, False))
    patch_coinmarketcap(mocker, value={'price_usd': 15000.0})
    mocker.patch('freqtrade.fiat_convert.CryptoToFiatConverter._find_price', return_value=15000.0)
    msg_mock = MagicMock()
    mocker.patch.multiple(
        'freqtrade.rpc.telegram.Telegram',
        _init=MagicMock(),
        send_msg=msg_mock
    )
    mocker.patch('freqtrade.freqtradebot.exchange.validate_pairs', MagicMock())

    freqtradebot = FreqtradeBot(default_conf, create_engine('sqlite://'))
    telegram = Telegram(freqtradebot)

    # Trader is not running
    freqtradebot.state = State.STOPPED
    update.message.text = '/forcesell 1'
    telegram._forcesell(bot=MagicMock(), update=update)
    assert msg_mock.call_count == 1
    assert 'not running' in msg_mock.call_args_list[0][0][0]

    # No argument
    msg_mock.reset_mock()
    freqtradebot.state = State.RUNNING
    update.message.text = '/forcesell'
    telegram._forcesell(bot=MagicMock(), update=update)
    assert msg_mock.call_count == 1
    assert 'Invalid argument' in msg_mock.call_args_list[0][0][0]

    # Invalid argument
    msg_mock.reset_mock()
    freqtradebot.state = State.RUNNING
    update.message.text = '/forcesell 123456'
    telegram._forcesell(bot=MagicMock(), update=update)
    assert msg_mock.call_count == 1
    assert 'Invalid argument.' in msg_mock.call_args_list[0][0][0]


def test_performance_handle(default_conf, update, ticker, fee,
                            limit_buy_order, limit_sell_order, mocker) -> None:
    """
    Test _performance() method
    """
    patch_get_signal(mocker, (True, False))
    patch_coinmarketcap(mocker)
    msg_mock = MagicMock()
    mocker.patch.multiple(
        'freqtrade.rpc.telegram.Telegram',
        _init=MagicMock(),
        send_msg=msg_mock
    )
    mocker.patch.multiple(
        'freqtrade.freqtradebot.exchange',
        validate_pairs=MagicMock(),
        get_ticker=ticker,
        get_fee=fee
    )
    mocker.patch('freqtrade.freqtradebot.RPCManager', MagicMock())
    freqtradebot = FreqtradeBot(default_conf, create_engine('sqlite://'))
    telegram = Telegram(freqtradebot)

    # Create some test data
    freqtradebot.create_trade()
    trade = Trade.query.first()
    assert trade

    # Simulate fulfilled LIMIT_BUY order for trade
    trade.update(limit_buy_order)

    # Simulate fulfilled LIMIT_SELL order for trade
    trade.update(limit_sell_order)

    trade.close_date = datetime.utcnow()
    trade.is_open = False
    telegram._performance(bot=MagicMock(), update=update)
    assert msg_mock.call_count == 1
    assert 'Performance' in msg_mock.call_args_list[0][0][0]
    assert '<code>ETH/BTC\t6.20% (1)</code>' in msg_mock.call_args_list[0][0][0]


def test_performance_handle_invalid(default_conf, update, mocker) -> None:
    """
    Test _performance() method
    """
    patch_get_signal(mocker, (True, False))
    patch_coinmarketcap(mocker)
    msg_mock = MagicMock()
    mocker.patch.multiple(
        'freqtrade.rpc.telegram.Telegram',
        _init=MagicMock(),
        send_msg=msg_mock
    )
    mocker.patch('freqtrade.freqtradebot.exchange.validate_pairs', MagicMock())
    freqtradebot = FreqtradeBot(default_conf, create_engine('sqlite://'))
    telegram = Telegram(freqtradebot)

    # Trader is not running
    freqtradebot.state = State.STOPPED
    telegram._performance(bot=MagicMock(), update=update)
    assert msg_mock.call_count == 1
    assert 'not running' in msg_mock.call_args_list[0][0][0]


def test_count_handle(default_conf, update, ticker, fee, mocker) -> None:
    """
    Test _count() method
    """
    patch_get_signal(mocker, (True, False))
    patch_coinmarketcap(mocker)
    msg_mock = MagicMock()
    mocker.patch.multiple(
        'freqtrade.rpc.telegram.Telegram',
        _init=MagicMock(),
        send_msg=msg_mock
    )
    mocker.patch.multiple(
        'freqtrade.freqtradebot.exchange',
        validate_pairs=MagicMock(),
        get_ticker=ticker,
        buy=MagicMock(return_value={'id': 'mocked_order_id'})
    )
    mocker.patch('freqtrade.optimize.backtesting.exchange.get_fee', fee)
    freqtradebot = FreqtradeBot(default_conf, create_engine('sqlite://'))
    telegram = Telegram(freqtradebot)

    freqtradebot.state = State.STOPPED
    telegram._count(bot=MagicMock(), update=update)
    assert msg_mock.call_count == 1
    assert 'not running' in msg_mock.call_args_list[0][0][0]
    msg_mock.reset_mock()
    freqtradebot.state = State.RUNNING

    # Create some test data
    freqtradebot.create_trade()
    msg_mock.reset_mock()
    telegram._count(bot=MagicMock(), update=update)

    msg = '<pre>  current    max\n---------  -----\n        1      {}</pre>'.format(
        default_conf['max_open_trades']
    )
    assert msg in msg_mock.call_args_list[0][0][0]


def test_help_handle(default_conf, update, mocker) -> None:
    """
    Test _help() method
    """
    patch_coinmarketcap(mocker)
    mocker.patch('freqtrade.freqtradebot.exchange.init', MagicMock())
    msg_mock = MagicMock()
    mocker.patch.multiple(
        'freqtrade.rpc.telegram.Telegram',
        _init=MagicMock(),
        send_msg=msg_mock
    )
    freqtradebot = FreqtradeBot(default_conf, create_engine('sqlite://'))
    telegram = Telegram(freqtradebot)

    telegram._help(bot=MagicMock(), update=update)
    assert msg_mock.call_count == 1
    assert '*/help:* `This help message`' in msg_mock.call_args_list[0][0][0]


def test_version_handle(default_conf, update, mocker) -> None:
    """
    Test _version() method
    """
    patch_coinmarketcap(mocker)
    mocker.patch('freqtrade.freqtradebot.exchange.init', MagicMock())
    msg_mock = MagicMock()
    mocker.patch.multiple(
        'freqtrade.rpc.telegram.Telegram',
        _init=MagicMock(),
        send_msg=msg_mock
    )
    freqtradebot = FreqtradeBot(default_conf, create_engine('sqlite://'))
    telegram = Telegram(freqtradebot)

    telegram._version(bot=MagicMock(), update=update)
    assert msg_mock.call_count == 1
    assert '*Version:* `{}`'.format(__version__) in msg_mock.call_args_list[0][0][0]


def test_send_msg(default_conf, mocker) -> None:
    """
    Test send_msg() method
    """
    patch_coinmarketcap(mocker)
    mocker.patch('freqtrade.freqtradebot.exchange.init', MagicMock())
    mocker.patch('freqtrade.rpc.telegram.Telegram._init', MagicMock())
    conf = deepcopy(default_conf)
    bot = MagicMock()
    freqtradebot = FreqtradeBot(conf, create_engine('sqlite://'))
    telegram = Telegram(freqtradebot)

    telegram._config['telegram']['enabled'] = False
    telegram.send_msg('test', bot)
    assert not bot.method_calls
    bot.reset_mock()

    telegram._config['telegram']['enabled'] = True
    telegram.send_msg('test', bot)
    assert len(bot.method_calls) == 1


def test_send_msg_network_error(default_conf, mocker, caplog) -> None:
    """
    Test send_msg() method
    """
    patch_coinmarketcap(mocker)
    mocker.patch('freqtrade.freqtradebot.exchange.init', MagicMock())
    mocker.patch('freqtrade.rpc.telegram.Telegram._init', MagicMock())
    conf = deepcopy(default_conf)
    bot = MagicMock()
    bot.send_message = MagicMock(side_effect=NetworkError('Oh snap'))
    freqtradebot = FreqtradeBot(conf, create_engine('sqlite://'))
    telegram = Telegram(freqtradebot)

    telegram._config['telegram']['enabled'] = True
    telegram.send_msg('test', bot)

    # Bot should've tried to send it twice
    assert len(bot.method_calls) == 2
    assert log_has(
        'Telegram NetworkError: Oh snap! Trying one more time.',
        caplog.record_tuples
    )<|MERGE_RESOLUTION|>--- conflicted
+++ resolved
@@ -234,11 +234,7 @@
     )
 
 
-<<<<<<< HEAD
-def test_status(default_conf, update, fee, mocker, ticker) -> None:
-=======
 def test_status(default_conf, update, mocker, fee, ticker) -> None:
->>>>>>> 23e989d3
     """
     Test _status() method
     """
@@ -254,11 +250,7 @@
         validate_pairs=MagicMock(),
         get_ticker=ticker,
         get_pair_detail_url=MagicMock(),
-<<<<<<< HEAD
-        get_fee=fee
-=======
         get_fee=fee,
->>>>>>> 23e989d3
     )
     msg_mock = MagicMock()
     status_table = MagicMock()
